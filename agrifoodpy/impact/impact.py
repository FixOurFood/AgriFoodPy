--- conflicted
+++ resolved
@@ -8,28 +8,11 @@
 data_dir = os.path.join(os.path.dirname(__file__), 'data/' )
 available = ['PN18', 'PN18_FAOSTAT']
 
-<<<<<<< HEAD
-def impacts(items, impacts, quantities, regions=None):
-=======
 def impacts(items, regions, quantities, datasets=None, long_format=True):
->>>>>>> 22e48819
     """Impact style dataset constructor
 
     Parameters
     ----------
-<<<<<<< HEAD
-    items : (ni,) array_like
-        The item identifying ID or strings for which coordinates will be
-        created.
-    impacts : (nim,) array_like
-        The impact name strings for which coordinates will be created.
-    regions : (nr,) array_like, optional
-        The region identifying ID or strings for which coordinates will be
-        created.
-    quantities : (nim, ni, [nr,]) ndarray
-        Array containing the quantities for each combination of `Impact` and
-        `Item`, and optionally each `Region` and element dataarray.
-=======
     items : (ny,) array_like
         The Item identifying ID or strings for which coordinates will be
         created.
@@ -43,36 +26,13 @@
         Array with model name strings
     long_format : bool
         Boolean flag to interpret data in long or wide format
->>>>>>> 22e48819
 
     Returns
     -------
     data : xarray.Dataset
-<<<<<<< HEAD
-        Impact dataset containing the quantities for each `Impact` and `Item`
-        and, optionally, `Region`.
-    """
-
-    _impacts = np.unique(impacts)
-    _items = np.unique(items)
-
-    size = (len(_impacts), len(_items))
-
-    ii = [np.searchsorted(_impacts, impacts), np.searchsorted(_items, items)]
-
-    coords = {"Year" : _impacts,
-              "Item" : _items}
-
-    if regions is not None:
-        _regions = np.unique(regions)
-        ii.append(np.searchsorted(_regions, regions))
-        size = size + (len(_regions),)
-        coords["Region"] = _regions
-=======
         Impact dataset containing the impact for each `Item` and
         `Region` with one dataarray per element in `dataset`.
     """
->>>>>>> 22e48819
 
     # if the input has a single element, proceed with long format
     if np.isscalar(quantities):
