--- conflicted
+++ resolved
@@ -29,26 +29,6 @@
                     'food',
                     ]
 
-<<<<<<< HEAD
-def FoodSupply(items, years, quantities, regions=None, elements=None):
-    """FAOSTAT style dataset constructor
-
-    Parameters
-    ----------
-    items : (ni,) array_like
-        The item identifying ID or strings for which coordinates will be
-        created.
-    years : (ny,) array_like
-        The year number for which coordinates will be created.
-    regions : (nr,) array_like
-        The region identifying ID or strings for which coordinates will be
-        created.
-    elements : (ne,) array_like
-        The element strings for which separate datasets will be created.
-    quantities : (ny, ni, [nr,] [ne,]) ndarray
-        Array containing the quantities for each combination of `Year` and
-        `Item`, and optionally each `Region` and element dataarray.
-=======
 def FoodSupply(items, years, quantities, regions=None, elements=None, long_format=True):
     """ Food Supply style dataset constructor
      
@@ -71,19 +51,10 @@
         Array with element name strings. If `elements` is provided, a dataset
         is created for each element in `elements` with the quantities being each
         of the sub-arrays indexed by the first coordinate of the input array.
->>>>>>> 22e48819
 
     Returns
     -------
     data : xarray.Dataset
-<<<<<<< HEAD
-        FAOSTAT formatted Food Supply dataset containing the quantities for each
-        `Year` and `Item` and, optionally, `Region`.
-        If `elements` are provided, a dataarray is generated for each one.
-    """
-
-    _years = np.unique(years)
-=======
         Food Supply dataset containing the food quantity for each `Item`, `Year`
         and `Region` with one dataarray per element in `elements`.
     """
@@ -95,7 +66,6 @@
     quantities = np.array(quantities)
 
     # Identify unique values in coordinates
->>>>>>> 22e48819
     _items = np.unique(items)
     _years = np.unique(years)
     coords = {"Item" : _items,
