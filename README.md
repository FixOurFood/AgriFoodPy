# AgriFoodPy

AgriFoodPy is a collection of methods for manipulating and modelling agrifood
data. It provides modelling for a variety of aspects of the food system,
including food consumption paterns, environmental impact and emissions data,
population and land use. It also provides an interface to run external models by
using xarray as the data container.

In addition to this package, we have also pre-packaged some datasets for use
with agrifood. These can be found on the agrifoodpy_data repository
https://github.com/FixOurFood/agrifoodpy-data

<!-- A collection of methods for modelling agri-food and land use, including
agriculture for food and non-food uses, food production from laboratory through
horticulture to livestock to sea, and alternative land uses. It ingests current
relevant datasets, connects them to evaluate metrics, and models the impact of
agri-food system interventions on current and future metric values. -->

## Installation:

In the future, AgriFoodPy will be _pip_ installable, by running

```bash
pip install agrifoodpy
```

<<<<<<< HEAD
Currently, you install the package directly from this repository by running:
=======


- Create a conda environment
```
conda activate agrifoodpy
```
>>>>>>> bcbf29eb

```bash
pip install git+https://github.com/FixOurFood/agrifoodpy-data.git
```

## Usage:

Each of the four basic modules on AgriFoodPy (Food, Land, Impact, Population)
has its own set of basic array manipulation functionality, a set of
modelling methods to extract basic metrics from datasets, and interfaces with
external modelling packages and code.

Agrifoodpy employs _xarray_ accesors to add additional functionality on top of
the array manipulation

Basic usage of the accesors depend on the type of array being manipulated
As an example, using the food module

```python
# import the FoodBalanceSheet accessor and FAOSTAT from agrifoodpy_data
from agrifoodpy.food import FoodBalanceSheet
from agrifoodpy_data.food import FAOSTAT

# Extract data for the UK in 2020 (Region=229, Year=2020)
food_uk = FAOSTAT.sel(Region=229, Year=2020)

# Compute the Self-sufficiency ratio using the fbs accessor SSR function
SSR = food_uk.fbs.SSR(per_item=True)

# Plot the results using the fbs accessor plot_years function
SSR.fbs.plot_years()
```

To use the specific models and interfaces to external code, these need to be
imported

```python
# import the FoodBalanceSheet accessor and FAOSTAT from agrifoodpy_data
from agrifoodpy.food import FoodBalanceSheet
from agrifoodpy_data.food import FAOSTAT
import agrifoodpy.food.model as food_model

# Extract data for the UK in 2020 (Region=229, Year=2020)
food_uk = FAOSTAT.sel(Region=229, Year=2020)

# Scale consumption of meat to 50%, 
food_uk_scaled = food_model.balanced_scaling(food_uk,
                                            items=2731,
                                            scale=0.5,
                                            constant=True)

# Plot bar summary of resultant food quantities
food_uk_scaled.fbs.plot_bars(elements=["production","imports"],
                            inverted_elements=["exports","food"])
```

In he future, we plan to implement a pipeline manager to automatize certain
aspects of the agrifood execution, and to simulate a comprehensive model where
all aspects of the food system are considered simultaneously.

## Contributing

AgriFoodPy is an open-source project which aims at improving the transparency of
evidence base food system interventions and policy making.
As such, we are happy to hear the input and ideas from the community. 

If you want to contribute, have a look at the
[discussions](https://github.com/FixOurFood/AgriFoodPy/discussions)
page or open a new [issue](https://github.com/FixOurFood/AgriFoodPy/issues)

For a comprehensive guide, please refer to the contributing guidelines to open
a pull request to contribute new functionality
<|MERGE_RESOLUTION|>--- conflicted
+++ resolved
@@ -24,16 +24,8 @@
 pip install agrifoodpy
 ```
 
-<<<<<<< HEAD
 Currently, you install the package directly from this repository by running:
-=======
 
-
-- Create a conda environment
-```
-conda activate agrifoodpy
-```
->>>>>>> bcbf29eb
 
 ```bash
 pip install git+https://github.com/FixOurFood/agrifoodpy-data.git
